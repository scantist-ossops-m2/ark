--- conflicted
+++ resolved
@@ -181,20 +181,16 @@
     Q_ASSERT(archive);
 
     if (!archive->isValid()) {
-<<<<<<< HEAD
         if (archive->error() == NoPlugin) {
             KMessageBox::error(Q_NULLPTR, i18n("Failed to create the new archive. No suitable plugin found."));
+            emitResult();
             return;
         }
         if (archive->error() == FailedPlugin) {
             KMessageBox::error(Q_NULLPTR, i18n("Failed to create the new archive. Could not load a suitable plugin."));
-            return;
-        }
-=======
-        KMessageBox::error(Q_NULLPTR, i18n("Failed to create the new archive. Permissions might not be sufficient."));
-        emitResult();
-        return;
->>>>>>> be4ab34e
+            emitResult();
+            return;
+        }
     } else if (archive->isReadOnly()) {
         KMessageBox::error(Q_NULLPTR, i18n("It is not possible to create archives of this type."));
         emitResult();
