--- conflicted
+++ resolved
@@ -67,15 +67,11 @@
     m_cliProps->setProperty("captureProgress", false);
 
     m_cliProps->setProperty("addProgram", QStringLiteral("7z"));
-<<<<<<< HEAD
-    m_cliProps->setProperty("addSwitch", QStringList{QStringLiteral("a")});
-=======
     QStringList addSwitch = {QStringLiteral("a")};
     if (m_binaryVariant == P7zip) {
         addSwitch << QStringLiteral("-l");
     }
     m_cliProps->setProperty("addSwitch", addSwitch);
->>>>>>> 907ab1cb
 
     m_cliProps->setProperty("deleteProgram", QStringLiteral("7z"));
     m_cliProps->setProperty("deleteSwitch", QStringLiteral("d"));
