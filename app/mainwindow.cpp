--- conflicted
+++ resolved
@@ -223,16 +223,10 @@
     Q_ASSERT(iface);
     Q_UNUSED(iface);
 
-<<<<<<< HEAD
     Kerfuffle::PluginManager pluginManager;
-    QPointer<QFileDialog> dlg = new QFileDialog(this, i18nc("to open an archive", "Open Archive"));
+    auto dlg = new QFileDialog(this, i18nc("to open an archive", "Open Archive"));
+
     dlg->setMimeTypeFilters(pluginManager.supportedMimeTypes());
-
-=======
-    auto dlg = new QFileDialog(this, i18nc("to open an archive", "Open Archive"));
-
-    dlg->setMimeTypeFilters(Kerfuffle::supportedMimeTypes());
->>>>>>> 0d16e7d0
     dlg->setFileMode(QFileDialog::ExistingFile);
     dlg->setAcceptMode(QFileDialog::AcceptOpen);
 
