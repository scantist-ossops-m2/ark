--- conflicted
+++ resolved
@@ -36,9 +36,6 @@
     virtual void dropEvent(class QDropEvent * event) Q_DECL_OVERRIDE;
     virtual void dragMoveEvent(class QDragMoveEvent * event) Q_DECL_OVERRIDE;
     virtual void startDrag(Qt::DropActions supportedActions) Q_DECL_OVERRIDE;
-<<<<<<< HEAD
-
-    void setModel(QAbstractItemModel *model) Q_DECL_OVERRIDE;
 
     void openEntryEditor(QModelIndex index);
 
@@ -54,8 +51,6 @@
     void closeEntryEditor();
     QModelIndex m_editorIndex;
     QLineEdit *m_entryEditor;
-=======
->>>>>>> 1f075366
 };
 
 #endif /* ARCHIVEVIEW_H */