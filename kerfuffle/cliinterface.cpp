/*
 * ark -- archiver for the KDE project
 *
 * Copyright (C) 2009 Harald Hvaal <haraldhv@stud.ntnu.no>
 * Copyright (C) 2009-2011 Raphael Kubo da Costa <rakuco@FreeBSD.org>
 * Copyright (c) 2016 Vladyslav Batyrenko <mvlabat@gmail.com>
 *
 * Redistribution and use in source and binary forms, with or without
 * modification, are permitted provided that the following conditions
 * are met:
 *
 * 1. Redistributions of source code must retain the above copyright
 *    notice, this list of conditions and the following disclaimer.
 * 2. Redistributions in binary form must reproduce the above copyright
 *    notice, this list of conditions and the following disclaimer in the
 *    documentation and/or other materials provided with the distribution.
 *
 * THIS SOFTWARE IS PROVIDED BY THE AUTHOR ``AS IS'' AND ANY EXPRESS OR
 * IMPLIED WARRANTIES, INCLUDING, BUT NOT LIMITED TO, THE IMPLIED WARRANTIES
 * OF MERCHANTABILITY AND FITNESS FOR A PARTICULAR PURPOSE ARE DISCLAIMED.
 * IN NO EVENT SHALL THE AUTHOR BE LIABLE FOR ANY DIRECT, INDIRECT,
 * INCIDENTAL, SPECIAL, EXEMPLARY, OR CONSEQUENTIAL DAMAGES ( INCLUDING, BUT
 * NOT LIMITED TO, PROCUREMENT OF SUBSTITUTE GOODS OR SERVICES; LOSS OF USE,
 * DATA, OR PROFITS; OR BUSINESS INTERRUPTION ) HOWEVER CAUSED AND ON ANY
 * THEORY OF LIABILITY, WHETHER IN CONTRACT, STRICT LIABILITY, OR TORT
 * ( INCLUDING NEGLIGENCE OR OTHERWISE ) ARISING IN ANY WAY OUT OF THE USE OF
 * THIS SOFTWARE, EVEN IF ADVISED OF THE POSSIBILITY OF SUCH DAMAGE.
 */

#include "cliinterface.h"
#include "ark_debug.h"
#include "queries.h"

#ifdef Q_OS_WIN
# include <KProcess>
#else
# include <KPtyDevice>
# include <KPtyProcess>
#endif

#include <KLocalizedString>

#include <QApplication>
#include <QDateTime>
#include <QDebug>
#include <QDir>
#include <QDirIterator>
#include <QEventLoop>
#include <QFile>
#include <QMimeDatabase>
#include <QProcess>
#include <QRegularExpression>
#include <QStandardPaths>
#include <QTemporaryDir>
#include <QTemporaryFile>
#include <QThread>
#include <QTimer>
#include <QUrl>

namespace Kerfuffle
{
CliInterface::CliInterface(QObject *parent, const QVariantList & args)
        : ReadWriteArchiveInterface(parent, args),
        m_process(0),
        m_abortingOperation(false),
        m_listEmptyLines(false),
        m_extractTempDir(Q_NULLPTR),
        m_commentTempFile(Q_NULLPTR)
{
    //because this interface uses the event loop
    setWaitForFinishedSignal(true);

    if (QMetaType::type("QProcess::ExitStatus") == 0) {
        qRegisterMetaType<QProcess::ExitStatus>("QProcess::ExitStatus");
    }
}

void CliInterface::cacheParameterList()
{
    m_param = parameterList();
    Q_ASSERT(m_param.contains(ExtractProgram));
    Q_ASSERT(m_param.contains(ListProgram));
    Q_ASSERT(m_param.contains(PreservePathSwitch));
    Q_ASSERT(m_param.contains(FileExistsExpression));
    Q_ASSERT(m_param.contains(FileExistsInput));
}

CliInterface::~CliInterface()
{
    Q_ASSERT(!m_process);
    delete m_commentTempFile;
}

void CliInterface::setListEmptyLines(bool emptyLines)
{
    m_listEmptyLines = emptyLines;
}

int CliInterface::copyRequiredSignals() const
{
    return 2;
}

bool CliInterface::list()
{
    resetParsing();
    cacheParameterList();
    m_operationMode = List;
    m_numberOfEntries = 0;

    const auto args = substituteListVariables(m_param.value(ListArgs).toStringList(), password());

    if (!runProcess(m_param.value(ListProgram).toStringList(), args)) {
        return false;
    }

    return true;
}

bool CliInterface::extractFiles(const QVector<Archive::Entry*> &files, const QString &destinationDirectory, const ExtractionOptions &options)
{
    qCDebug(ARK) << Q_FUNC_INFO << "to" << destinationDirectory;

    cacheParameterList();
    m_operationMode = Extract;
    m_extractionOptions = options;
    m_extractedFiles = files;
    m_extractDestDir = destinationDirectory;
    const QStringList extractArgs = m_param.value(ExtractArgs).toStringList();

    if (extractArgs.contains(QStringLiteral("$PasswordSwitch")) && options.encryptedArchiveHint() && password().isEmpty()) {
        qCDebug(ARK) << "Password hint enabled, querying user";
        if (!passwordQuery()) {
            return false;
        }
    }

    // Populate the argument list.
    const QStringList args = substituteExtractVariables(extractArgs,
                                                        files,
                                                        options.preservePaths(),
                                                        password());

    QUrl destDir = QUrl(destinationDirectory);
    QDir::setCurrent(destDir.adjusted(QUrl::RemoveScheme).url());

    const bool useTmpExtractDir = options.isDragAndDropEnabled() || options.alwaysUseTempDir();

    if (useTmpExtractDir) {

        Q_ASSERT(!m_extractTempDir);
        m_extractTempDir = new QTemporaryDir(QApplication::applicationName() + QLatin1Char('-'));

        qCDebug(ARK) << "Using temporary extraction dir:" << m_extractTempDir->path();
        if (!m_extractTempDir->isValid()) {
            qCDebug(ARK) << "Creation of temporary directory failed.";
            emit finished(false);
            return false;
        }
        m_oldWorkingDir = QDir::currentPath();
        destDir = QUrl(m_extractTempDir->path());
        QDir::setCurrent(destDir.adjusted(QUrl::RemoveScheme).url());
    }

    if (!runProcess(m_param.value(ExtractProgram).toStringList(), args)) {
        return false;
    }

    return true;
}

bool CliInterface::addFiles(const QVector<Archive::Entry*> &files, const Archive::Entry *destination, const CompressionOptions& options, uint numberOfEntriesToAdd)
{
    Q_UNUSED(numberOfEntriesToAdd)

    cacheParameterList();

    m_operationMode = Add;

    const QStringList addArgs = m_param.value(AddArgs).toStringList();

    QVector<Archive::Entry*> filesToPass = QVector<Archive::Entry*>();
    // If destination path is specified, we have recreate its structure inside the temp directory
    // and then place symlinks of targeted files there.
    const QString destinationPath = (destination == Q_NULLPTR)
                                    ? QString()
                                    : destination->fullPath();

    qCDebug(ARK) << "Adding" << files.count() << "file(s) to destination:" << destinationPath;

    if (!destinationPath.isEmpty()) {
        m_extractTempDir = new QTemporaryDir();
        const QString absoluteDestinationPath = m_extractTempDir->path() + QLatin1Char('/') + destinationPath;

        QDir qDir;
        qDir.mkpath(absoluteDestinationPath);

        QObject *preservedParent = Q_NULLPTR;
        foreach (Archive::Entry *file, files) {
            // The entries may have parent. We have to save and apply it to our new entry in order to prevent memory
            // leaks.
            if (preservedParent == Q_NULLPTR) {
                preservedParent = file->parent();
            }

            const QString filePath = QDir::currentPath() + QLatin1Char('/') + file->fullPath(NoTrailingSlash);
            const QString newFilePath = absoluteDestinationPath + file->fullPath(NoTrailingSlash);
            if (QFile::link(filePath, newFilePath)) {
                qCDebug(ARK) << "Symlink's created:" << filePath << newFilePath;
            } else {
                qCDebug(ARK) << "Can't create symlink" << filePath << newFilePath;
                delete m_extractTempDir;
                m_extractTempDir = Q_NULLPTR;
                return false;
            }
        }

        qCDebug(ARK) << "Changing working dir again to " << m_extractTempDir->path();
        QDir::setCurrent(m_extractTempDir->path());

        filesToPass.push_back(new Archive::Entry(preservedParent, destinationPath.split(QLatin1Char('/'), QString::SkipEmptyParts).at(0)));
    } else {
        filesToPass = files;
    }

    if (addArgs.contains(QStringLiteral("$PasswordSwitch")) && options.encryptedArchiveHint() && password().isEmpty()) {
        qCDebug(ARK) << "Password hint enabled, querying user";
        if (!passwordQuery()) {
            return false;
        }
    }

    const auto args = substituteAddVariables(m_param.value(AddArgs).toStringList(),
                                             filesToPass,
                                             password(),
                                             isHeaderEncryptionEnabled(),
                                             options.compressionLevel(),
                                             options.volumeSize(),
                                             options.compressionMethod());

    return runProcess(m_param.value(AddProgram).toStringList(), args);
}

bool CliInterface::moveFiles(const QVector<Archive::Entry*> &files, Archive::Entry *destination, const CompressionOptions &options)
{
    Q_UNUSED(options);

    cacheParameterList();
    m_operationMode = Move;

    m_removedFiles = files;
    QVector<Archive::Entry*> withoutChildren = entriesWithoutChildren(files);
    setNewMovedFiles(files, destination, withoutChildren.count());

    const auto moveArgs = m_param.value(MoveArgs).toStringList();

    const auto args = substituteMoveVariables(moveArgs, withoutChildren, destination, password());

    return runProcess(m_param.value(MoveProgram).toStringList(), args);
}

bool CliInterface::copyFiles(const QVector<Archive::Entry*> &files, Archive::Entry *destination, const CompressionOptions &options)
{
    m_oldWorkingDir = QDir::currentPath();
    m_tempExtractDir = new QTemporaryDir();
    m_tempAddDir = new QTemporaryDir();
    QDir::setCurrent(m_tempExtractDir->path());
    m_passedFiles = files;
    m_passedDestination = destination;
    m_passedOptions = options;
    m_numberOfEntries = 0;

    m_subOperation = Extract;
    connect(this, &CliInterface::finished, this, &CliInterface::continueCopying);

    return extractFiles(files, QDir::currentPath(), ExtractionOptions());
}

bool CliInterface::deleteFiles(const QVector<Archive::Entry*> &files)
{
    cacheParameterList();
    m_operationMode = Delete;

    m_removedFiles = files;

    const auto deleteArgs = m_param.value(DeleteArgs).toStringList();

    const auto args = substituteDeleteVariables(deleteArgs,
                                                files,
                                                password());

    return runProcess(m_param.value(DeleteProgram).toStringList(), args);
}

bool CliInterface::testArchive()
{
    resetParsing();
    cacheParameterList();
    m_operationMode = Test;

    const auto args = substituteTestVariables(m_param.value(TestArgs).toStringList(), password());

    return runProcess(m_param.value(TestProgram).toStringList(), args);
}

bool CliInterface::runProcess(const QStringList& programNames, const QStringList& arguments)
{
    Q_ASSERT(!m_process);

    QString programPath;
    for (int i = 0; i < programNames.count(); i++) {
        programPath = QStandardPaths::findExecutable(programNames.at(i));
        if (!programPath.isEmpty())
            break;
    }
    if (programPath.isEmpty()) {
        const QString names = programNames.join(QStringLiteral(", "));
        emit error(xi18ncp("@info", "Failed to locate program <filename>%2</filename> on disk.",
                           "Failed to locate programs <filename>%2</filename> on disk.", programNames.count(), names));
        emit finished(false);
        return false;
    }

    qCDebug(ARK) << "Executing" << programPath << arguments << "within directory" << QDir::currentPath();

#ifdef Q_OS_WIN
    m_process = new KProcess;
#else
    m_process = new KPtyProcess;
    m_process->setPtyChannels(KPtyProcess::StdinChannel);
#endif

    m_process->setOutputChannelMode(KProcess::MergedChannels);
    m_process->setNextOpenMode(QIODevice::ReadWrite | QIODevice::Unbuffered | QIODevice::Text);
    m_process->setProgram(programPath, arguments);

    connect(m_process, &QProcess::readyReadStandardOutput, this, [=]() {
        readStdout();
    });

    if (m_operationMode == Extract) {
        // Extraction jobs need a dedicated post-processing function.
        connect(m_process, static_cast<void (KPtyProcess::*)(int, QProcess::ExitStatus)>(&KPtyProcess::finished), this, &CliInterface::extractProcessFinished);
    } else {
        connect(m_process, static_cast<void (KPtyProcess::*)(int, QProcess::ExitStatus)>(&KPtyProcess::finished), this, &CliInterface::processFinished);
    }

    m_stdOutData.clear();

    m_process->start();

    return true;
}

void CliInterface::processFinished(int exitCode, QProcess::ExitStatus exitStatus)
{
    m_exitCode = exitCode;
    qCDebug(ARK) << "Process finished, exitcode:" << exitCode << "exitstatus:" << exitStatus;

    if (m_process) {
        //handle all the remaining data in the process
        readStdout(true);

        delete m_process;
        m_process = Q_NULLPTR;
    }

    // #193908 - #222392
    // Don't emit finished() if the job was killed quietly.
    if (m_abortingOperation) {
        return;
    }

    if (m_operationMode == Delete || m_operationMode == Move) {
        QStringList removedFullPaths = entryFullPaths(m_removedFiles);
        foreach (const QString &fullPath, removedFullPaths) {
            emit entryRemoved(fullPath);
        }
        foreach (Archive::Entry *e, m_newMovedFiles) {
            emit entry(e);
        }
        m_newMovedFiles.clear();
    }

    if (m_operationMode == Add && !isMultiVolume()) {
        if (m_extractTempDir) {
            delete m_extractTempDir;
            m_extractTempDir = Q_NULLPTR;
        }
        list();
    } else if (m_operationMode == List && isCorrupt()) {
        Kerfuffle::LoadCorruptQuery query(filename());
        emit userQuery(&query);
        query.waitForResponse();
        if (!query.responseYes()) {
            emit cancelled();
            emit finished(false);
        } else {
            emit progress(1.0);
            emit finished(true);
        }
    } else  {
        emit progress(1.0);
        emit finished(true);
    }
}

void CliInterface::extractProcessFinished(int exitCode, QProcess::ExitStatus exitStatus)
{
    Q_ASSERT(m_operationMode == Extract);

    m_exitCode = exitCode;
    qCDebug(ARK) << "Extraction process finished, exitcode:" << exitCode << "exitstatus:" << exitStatus;

    if (m_process) {
        // Handle all the remaining data in the process.
        readStdout(true);

        delete m_process;
        m_process = Q_NULLPTR;
    }

<<<<<<< HEAD
    if (m_extractionOptions.alwaysUseTempDir()) {
=======
    // Don't emit finished() if the job was killed quietly.
    if (m_abortingOperation) {
        return;
    }

    if (m_compressionOptions.value(QStringLiteral("AlwaysUseTmpDir")).toBool()) {
>>>>>>> 5e61417e
        // unar exits with code 1 if extraction fails.
        // This happens at least with wrong passwords or not enough space in the destination folder.
        if (m_exitCode == 1) {
            if (password().isEmpty()) {
                qCWarning(ARK) << "Extraction aborted, destination folder might not have enough space.";
                emit error(i18n("Extraction failed. Make sure that enough space is available."));
            } else {
                qCWarning(ARK) << "Extraction aborted, either the password is wrong or the destination folder doesn't have enough space.";
                emit error(i18n("Extraction failed. Make sure you provided the correct password and that enough space is available."));
                setPassword(QString());
            }
            cleanUpExtracting();
            emit finished(false);
            return;
        }

        if (!m_extractionOptions.isDragAndDropEnabled()) {
            if (!moveToDestination(QDir::current(), QDir(m_extractDestDir), m_extractionOptions.preservePaths())) {
                emit error(i18ncp("@info",
                                  "Could not move the extracted file to the destination directory.",
                                  "Could not move the extracted files to the destination directory.",
                                  m_extractedFiles.size()));
                cleanUpExtracting();
                emit finished(false);
                return;
            }

            cleanUpExtracting();
        }
    }

    if (m_extractionOptions.isDragAndDropEnabled()) {
        if (!moveDroppedFilesToDest(m_extractedFiles, m_extractDestDir)) {
            emit error(i18ncp("@info",
                              "Could not move the extracted file to the destination directory.",
                              "Could not move the extracted files to the destination directory.",
                              m_extractedFiles.size()));
            cleanUpExtracting();
            emit finished(false);
            return;
        }

        cleanUpExtracting();
    }

    emit progress(1.0);
    emit finished(true);
}

void CliInterface::continueCopying(bool result)
{
    if (!result) {
        finishCopying(false);
        return;
    }

    switch (m_subOperation) {
    case Extract:
        m_subOperation = Add;
        m_passedFiles = entriesWithoutChildren(m_passedFiles);
        if (!setAddedFiles() || !addFiles(m_tempAddedFiles, m_passedDestination, m_passedOptions)) {
            finishCopying(false);
        }
        break;
    case Add:
        finishCopying(true);
        break;
    default:
        Q_ASSERT(false);
    }
}

bool CliInterface::moveDroppedFilesToDest(const QVector<Archive::Entry*> &files, const QString &finalDest)
{
    // Move extracted files from a QTemporaryDir to the final destination.

    QDir finalDestDir(finalDest);
    qCDebug(ARK) << "Setting final dir to" << finalDest;

    bool overwriteAll = false;
    bool skipAll = false;

    foreach (const Archive::Entry *file, files) {

        QFileInfo relEntry(file->fullPath().remove(file->rootNode));
        QFileInfo absSourceEntry(QDir::current().absolutePath() + QLatin1Char('/') + file->fullPath());
        QFileInfo absDestEntry(finalDestDir.path() + QLatin1Char('/') + relEntry.filePath());

        if (absSourceEntry.isDir()) {

            // For directories, just create the path.
            if (!finalDestDir.mkpath(relEntry.filePath())) {
                qCWarning(ARK) << "Failed to create directory" << relEntry.filePath() << "in final destination.";
            }

        } else {

            // If destination file exists, prompt the user.
            if (absDestEntry.exists()) {
                qCWarning(ARK) << "File" << absDestEntry.absoluteFilePath() << "exists.";

                if (!skipAll && !overwriteAll) {

                    Kerfuffle::OverwriteQuery query(absDestEntry.absoluteFilePath());
                    query.setNoRenameMode(true);
                    emit userQuery(&query);
                    query.waitForResponse();

                    if (query.responseOverwrite() || query.responseOverwriteAll()) {
                        if (query.responseOverwriteAll()) {
                            overwriteAll = true;
                        }
                        if (!QFile::remove(absDestEntry.absoluteFilePath())) {
                            qCWarning(ARK) << "Failed to remove" << absDestEntry.absoluteFilePath();
                        }

                    } else if (query.responseSkip() || query.responseAutoSkip()) {
                        if (query.responseAutoSkip()) {
                            skipAll = true;
                        }
                        continue;

                    } else if (query.responseCancelled()) {
                        qCDebug(ARK) << "Copy action cancelled.";
                        return false;
                    }

                } else if (skipAll) {
                    continue;
                } else if (overwriteAll) {
                    if (!QFile::remove(absDestEntry.absoluteFilePath())) {
                        qCWarning(ARK) << "Failed to remove" << absDestEntry.absoluteFilePath();
                    }
                }
            }

            // Create any parent directories.
            if (!finalDestDir.mkpath(relEntry.path())) {
                qCWarning(ARK) << "Failed to create parent directory for file:" << absDestEntry.filePath();
            }

            // Move files to the final destination.
            if (!QFile(absSourceEntry.absoluteFilePath()).rename(absDestEntry.absoluteFilePath())) {
                qCWarning(ARK) << "Failed to move file" << absSourceEntry.filePath() << "to final destination.";
                return false;
            }
        }
    }
    return true;
}

bool CliInterface::isEmptyDir(const QDir &dir)
{
    QDir d = dir;
    d.setFilter(QDir::AllEntries | QDir::NoDotAndDotDot);

    return d.count() == 0;
}

void CliInterface::cleanUpExtracting()
{
    if (!m_oldWorkingDir.isEmpty()) {
        QDir::setCurrent(m_oldWorkingDir);
    }

    if (m_extractTempDir) {
        delete m_extractTempDir;
        m_extractTempDir = Q_NULLPTR;
    }
}

void CliInterface::finishCopying(bool result)
{
    disconnect(this, &CliInterface::finished, this, &CliInterface::continueCopying);
    emit progress(1.0);
    emit finished(result);
    cleanUp();
}

bool CliInterface::moveToDestination(const QDir &tempDir, const QDir &destDir, bool preservePaths)
{
    qCDebug(ARK) << "Moving extracted files from temp dir" << tempDir.path() << "to final destination" << destDir.path();

    bool overwriteAll = false;
    bool skipAll = false;

    QDirIterator dirIt(tempDir.path(), QDir::AllEntries | QDir::Hidden | QDir::NoDotAndDotDot, QDirIterator::Subdirectories);
    while (dirIt.hasNext()) {
        dirIt.next();

        // We skip directories if:
        // 1. We are not preserving paths
        // 2. The dir is not empty. Only empty directories need to be explicitly moved.
        // The non-empty ones are created by QDir::mkpath() below.
        if (dirIt.fileInfo().isDir()) {
            if (!preservePaths || !isEmptyDir(QDir(dirIt.filePath()))) {
                continue;
            }
        }

        QFileInfo relEntry;
        if (preservePaths) {
            relEntry = QFileInfo(dirIt.filePath().remove(tempDir.path() + QLatin1Char('/')));
        } else {
            relEntry = QFileInfo(dirIt.fileName());
        }

        QFileInfo absDestEntry(destDir.path() + QLatin1Char('/') + relEntry.filePath());

        if (absDestEntry.exists()) {
            qCWarning(ARK) << "File" << absDestEntry.absoluteFilePath() << "exists.";

            Kerfuffle::OverwriteQuery query(absDestEntry.absoluteFilePath());
            query.setNoRenameMode(true);
            emit userQuery(&query);
            query.waitForResponse();

            if (query.responseOverwrite() || query.responseOverwriteAll()) {
                if (query.responseOverwriteAll()) {
                    overwriteAll = true;
                }
                if (!QFile::remove(absDestEntry.absoluteFilePath())) {
                    qCWarning(ARK) << "Failed to remove" << absDestEntry.absoluteFilePath();
                }

            } else if (query.responseSkip() || query.responseAutoSkip()) {
                if (query.responseAutoSkip()) {
                    skipAll = true;
                }
                continue;
            } else if (query.responseCancelled()) {
                qCDebug(ARK) << "Copy action cancelled.";
                return false;
            }
        } else if (skipAll) {
            continue;
        } else if (overwriteAll) {
            if (!QFile::remove(absDestEntry.absoluteFilePath())) {
                qCWarning(ARK) << "Failed to remove" << absDestEntry.absoluteFilePath();
            }
        }

        if (preservePaths) {
            // Create any parent directories.
            if (!destDir.mkpath(relEntry.path())) {
                qCWarning(ARK) << "Failed to create parent directory for file:" << absDestEntry.filePath();
            }
        }

        // Move file to the final destination.
        if (!QFile(dirIt.filePath()).rename(absDestEntry.absoluteFilePath())) {
            qCWarning(ARK) << "Failed to move file" << dirIt.filePath() << "to final destination.";
            return false;
        }
    }

    return true;
}

QStringList CliInterface::substituteListVariables(const QStringList &listArgs, const QString &password)
{
    // Required if we call this function from unit tests.
    cacheParameterList();

    QStringList args;
    foreach (const QString& arg, listArgs) {
        if (arg == QLatin1String("$Archive")) {
            args << filename();
            continue;
        }

        if (arg == QLatin1String("$PasswordSwitch")) {
            args << passwordSwitch(password);
            continue;
        }

        // Simple argument (e.g. -slt in 7z), nothing to substitute, just add it to the list.
        args << arg;
    }

    // Remove empty strings, if any.
    args.removeAll(QString());

    return args;
}

QStringList CliInterface::substituteExtractVariables(const QStringList &extractArgs, const QVector<Archive::Entry*> &entries, bool preservePaths, const QString &password)
{
    // Required if we call this function from unit tests.
    cacheParameterList();

    QStringList args;
    foreach (const QString& arg, extractArgs) {
        qCDebug(ARK) << "Processing argument" << arg;

        if (arg == QLatin1String("$Archive")) {
            args << filename();
            continue;
        }

        if (arg == QLatin1String("$PreservePathSwitch")) {
            args << preservePathSwitch(preservePaths);
            continue;
        }

        if (arg == QLatin1String("$PasswordSwitch")) {
            args << passwordSwitch(password);
            continue;
        }

        if (arg == QLatin1String("$Files")) {
            args << extractFilesList(entries);
            continue;
        }

        // Simple argument (e.g. -kb in unrar), nothing to substitute, just add it to the list.
        args << arg;
    }

    // Remove empty strings, if any.
    args.removeAll(QString());

    return args;
}

QStringList CliInterface::substituteAddVariables(const QStringList &addArgs, const QVector<Archive::Entry*> &entries, const QString &password, bool encryptHeader, int compLevel, ulong volumeSize, QString compMethod)
{
    // Required if we call this function from unit tests.
    cacheParameterList();

    QStringList args;
    foreach (const QString& arg, addArgs) {
        qCDebug(ARK) << "Processing argument " << arg;

        if (arg == QLatin1String("$Archive")) {
            args << filename();
            continue;
        }

        if (arg == QLatin1String("$PasswordSwitch")) {
            args << (encryptHeader ? passwordHeaderSwitch(password) : passwordSwitch(password));
            continue;
        }

        if (arg == QLatin1String("$CompressionLevelSwitch")) {
            args << compressionLevelSwitch(compLevel);
            continue;
        }

        if (arg == QLatin1String("$CompressionMethodSwitch")) {
            args << compressionMethodSwitch(compMethod);
            continue;
        }

        if (arg == QLatin1String("$MultiVolumeSwitch")) {
            args << multiVolumeSwitch(volumeSize);
            continue;
        }

        if (arg == QLatin1String("$Files")) {
            args << entryFullPaths(entries, NoTrailingSlash);
            continue;
        }

        // Simple argument (e.g. a in 7z), nothing to substitute, just add it to the list.
        args << arg;
    }

    // Remove empty strings, if any.
    args.removeAll(QString());

    return args;
}

QStringList CliInterface::substituteMoveVariables(const QStringList &moveArgs, const QVector<Archive::Entry*> &entriesWithoutChildren, const Archive::Entry *destination, const QString &password)
{
    // Required if we call this function from unit tests.
    cacheParameterList();

    QStringList args;
        foreach (const QString& arg, moveArgs) {
            qCDebug(ARK) << "Processing argument " << arg;

            if (arg == QLatin1String("$Archive")) {
                args << filename();
                continue;
            }

            if (arg == QLatin1String("$PasswordSwitch")) {
                args << passwordSwitch(password);
                continue;
            }

            if (arg == QLatin1String("$PathPairs")) {
                args << entryPathDestinationPairs(entriesWithoutChildren, destination);
                continue;
            }

            // Simple argument (e.g. a in 7z), nothing to substitute, just add it to the list.
            args << arg;
        }

    // Remove empty strings, if any.
    args.removeAll(QString());

    return args;
}

QStringList CliInterface::substituteDeleteVariables(const QStringList &deleteArgs, const QVector<Archive::Entry*> &entries, const QString &password)
{
    cacheParameterList();

    QStringList args;
    foreach (const QString& arg, deleteArgs) {
        qCDebug(ARK) << "Processing argument" << arg;

        if (arg == QLatin1String("$Archive")) {
            args << filename();
            continue;
        }

        if (arg == QLatin1String("$PasswordSwitch")) {
            args << passwordSwitch(password);
            continue;
        }

        if (arg == QLatin1String("$Files")) {
            foreach (const Archive::Entry *e, entries) {
                args << escapeFileName(e->fullPath(NoTrailingSlash));
            }
            continue;
        }

        // Simple argument (e.g. d in rar), nothing to substitute, just add it to the list.
        args << arg;
    }

    // Remove empty strings, if any.
    args.removeAll(QString());

    return args;
}

QStringList CliInterface::substituteCommentVariables(const QStringList &commentArgs, const QString &commentFile)
{
    // Required if we call this function from unit tests.
    cacheParameterList();

    QStringList args;
    foreach (const QString& arg, commentArgs) {
        qCDebug(ARK) << "Processing argument " << arg;

        if (arg == QLatin1String("$Archive")) {
            args << filename();
            continue;
        }

        if (arg == QLatin1String("$CommentSwitch")) {
            QString commentSwitch = m_param.value(CommentSwitch).toString();
            commentSwitch.replace(QStringLiteral("$CommentFile"), commentFile);
            args << commentSwitch;
            continue;
        }

        args << arg;
    }

    // Remove empty strings, if any.
    args.removeAll(QString());

    return args;
}

QStringList CliInterface::substituteTestVariables(const QStringList &testArgs, const QString &password)
{
    // Required if we call this function from unit tests.
    cacheParameterList();

    QStringList args;
    foreach (const QString& arg, testArgs) {
        qCDebug(ARK) << "Processing argument " << arg;

        if (arg == QLatin1String("$Archive")) {
            args << filename();
            continue;
        }

        if (arg == QLatin1String("$PasswordSwitch")) {
            args << passwordSwitch(password);
            continue;
        }

        args << arg;
    }

    // Remove empty strings, if any.
    args.removeAll(QString());

    return args;
}

void CliInterface::setNewMovedFiles(const QVector<Archive::Entry*> &entries, const Archive::Entry *destination, int entriesWithoutChildren)
{
    m_newMovedFiles.clear();
    QMap<QString, const Archive::Entry*> entryMap;
    foreach (const Archive::Entry* entry, entries) {
        entryMap.insert(entry->fullPath(), entry);
    }

    QString lastFolder;

    QString newPath;
    int nameLength = 0;
    foreach (const Archive::Entry* entry, entryMap) {
        if (lastFolder.count() > 0 && entry->fullPath().startsWith(lastFolder)) {
            // Replace last moved or copied folder path with destination path.
            int charsCount = entry->fullPath().count() - lastFolder.count();
            if (entriesWithoutChildren > 1) {
                charsCount += nameLength;
            }
            newPath = destination->fullPath() + entry->fullPath().right(charsCount);
        } else {
            if (entriesWithoutChildren > 1) {
                newPath = destination->fullPath() + entry->name();
            } else {
                // If there is only one passed file in the list,
                // we have to use destination as newPath.
                newPath = destination->fullPath(NoTrailingSlash);
            }
            if (entry->isDir()) {
                newPath += QLatin1Char('/');
                nameLength = entry->name().count() + 1; // plus slash
                lastFolder = entry->fullPath();
            } else {
                nameLength = 0;
                lastFolder = QString();
            }
        }
        Archive::Entry *newEntry = new Archive::Entry(Q_NULLPTR);
        newEntry->copyMetaData(entry);
        newEntry->setFullPath(newPath);
        m_newMovedFiles << newEntry;
    }
}

QString CliInterface::preservePathSwitch(bool preservePaths) const
{
    Q_ASSERT(m_param.contains(PreservePathSwitch));
    const QStringList theSwitch = m_param.value(PreservePathSwitch).toStringList();
    Q_ASSERT(theSwitch.size() == 2);

    return (preservePaths ? theSwitch.at(0) : theSwitch.at(1));
}

QStringList CliInterface::passwordHeaderSwitch(const QString& password) const
{
    if (password.isEmpty()) {
        return QStringList();
    }

    Q_ASSERT(m_param.contains(PasswordHeaderSwitch));

    QStringList passwordHeaderSwitch = m_param.value(PasswordHeaderSwitch).toStringList();
    Q_ASSERT(!passwordHeaderSwitch.isEmpty() && passwordHeaderSwitch.size() <= 2);

    if (passwordHeaderSwitch.size() == 1) {
        passwordHeaderSwitch[0].replace(QLatin1String("$Password"), password);
    } else {
        passwordHeaderSwitch[1] = password;
    }

    return passwordHeaderSwitch;
}

QStringList CliInterface::passwordSwitch(const QString& password) const
{
    if (password.isEmpty()) {
        return QStringList();
    }

    Q_ASSERT(m_param.contains(PasswordSwitch));

    QStringList passwordSwitch = m_param.value(PasswordSwitch).toStringList();
    Q_ASSERT(!passwordSwitch.isEmpty() && passwordSwitch.size() <= 2);

    if (passwordSwitch.size() == 1) {
        passwordSwitch[0].replace(QLatin1String("$Password"), password);
    } else {
        passwordSwitch[1] = password;
    }

    return passwordSwitch;
}

QString CliInterface::compressionLevelSwitch(int level) const
{
    if (level < 0 || level > 9) {
        return QString();
    }

    Q_ASSERT(m_param.contains(CompressionLevelSwitch));

    QString compLevelSwitch = m_param.value(CompressionLevelSwitch).toString();
    Q_ASSERT(!compLevelSwitch.isEmpty());

    compLevelSwitch.replace(QLatin1String("$CompressionLevel"), QString::number(level));

    return compLevelSwitch;
}

QString CliInterface::compressionMethodSwitch(const QString &method) const
{
    if (method.isEmpty()) {
        return QString();
    }

    Q_ASSERT(m_param.contains(CompressionMethodSwitch));
    QString compMethodSwitch = m_param.value(CompressionMethodSwitch).toString();
    Q_ASSERT(!compMethodSwitch.isEmpty());

    compMethodSwitch.replace(QLatin1String("$CompressionMethod"), method);

    return compMethodSwitch;
}

QString CliInterface::multiVolumeSwitch(ulong volumeSize) const
{
    // The maximum value we allow in the QDoubleSpinBox is 1000MB. Converted to
    // KB this is 1024000.
    if (volumeSize <= 0 || volumeSize > 1024000) {
        return QString();
    }

    Q_ASSERT(m_param.contains(MultiVolumeSwitch));

    QString multiVolumeSwitch = m_param.value(MultiVolumeSwitch).toString();
    Q_ASSERT(!multiVolumeSwitch.isEmpty());

    multiVolumeSwitch.replace(QLatin1String("$VolumeSize"), QString::number(volumeSize));

    return multiVolumeSwitch;
}

QStringList CliInterface::extractFilesList(const QVector<Archive::Entry*> &entries) const
{
    QStringList filesList;
    foreach (const Archive::Entry *e, entries) {
        filesList << escapeFileName(e->fullPath(NoTrailingSlash));
    }

    return filesList;
}

void CliInterface::killProcess(bool emitFinished)
{
    // TODO: Would be good to unit test #304764/#304178.

    if (!m_process) {
        return;
    }

    m_abortingOperation = !emitFinished;

    // Give some time for the application to finish gracefully
    if (!m_process->waitForFinished(5)) {
        m_process->kill();

        // It takes a few hundred ms for the process to be killed.
        m_process->waitForFinished(1000);
    }

    m_abortingOperation = false;
}

bool CliInterface::passwordQuery()
{
    Kerfuffle::PasswordNeededQuery query(filename());
    emit userQuery(&query);
    query.waitForResponse();

    if (query.responseCancelled()) {
        emit cancelled();
        // There is no process running, so finished() must be emitted manually.
        emit finished(false);
        return false;
    }

    setPassword(query.password());
    return true;
}

void CliInterface::cleanUp()
{
    qDeleteAll(m_tempAddedFiles);
    m_tempAddedFiles.clear();
    QDir::setCurrent(m_oldWorkingDir);
    delete m_tempExtractDir;
    m_tempExtractDir = Q_NULLPTR;
    delete m_tempAddDir;
    m_tempAddDir = Q_NULLPTR;
}

void CliInterface::readStdout(bool handleAll)
{
    //when hacking this function, please remember the following:
    //- standard output comes in unpredictable chunks, this is why
    //you can never know if the last part of the output is a complete line or not
    //- console applications are not really consistent about what
    //characters they send out (newline, backspace, carriage return,
    //etc), so keep in mind that this function is supposed to handle
    //all those special cases and be the lowest common denominator

    if (m_abortingOperation)
        return;

    Q_ASSERT(m_process);

    if (!m_process->bytesAvailable()) {
        //if process has no more data, we can just bail out
        return;
    }

    QByteArray dd = m_process->readAllStandardOutput();
    m_stdOutData += dd;

    QList<QByteArray> lines = m_stdOutData.split('\n');

    //The reason for this check is that archivers often do not end
    //queries (such as file exists, wrong password) on a new line, but
    //freeze waiting for input. So we check for errors on the last line in
    //all cases.
    // TODO: QLatin1String() might not be the best choice here.
    //       The call to handleLine() at the end of the method uses
    //       QString::fromLocal8Bit(), for example.
    // TODO: The same check methods are called in handleLine(), this
    //       is suboptimal.

    bool wrongPasswordMessage = checkForErrorMessage(QLatin1String( lines.last() ), WrongPasswordPatterns);

    bool foundErrorMessage =
        (wrongPasswordMessage ||
         checkForErrorMessage(QLatin1String(lines.last()), DiskFullPatterns) ||
         checkForErrorMessage(QLatin1String(lines.last()), ExtractionFailedPatterns) ||
         checkForPasswordPromptMessage(QLatin1String(lines.last())) ||
         checkForErrorMessage(QLatin1String(lines.last()), FileExistsExpression));

    if (foundErrorMessage) {
        handleAll = true;
    }

    if (wrongPasswordMessage) {
        setPassword(QString());
    }

    //this is complex, here's an explanation:
    //if there is no newline, then there is no guaranteed full line to
    //handle in the output. The exception is that it is supposed to handle
    //all the data, OR if there's been an error message found in the
    //partial data.
    if (lines.size() == 1 && !handleAll) {
        return;
    }

    if (handleAll) {
        m_stdOutData.clear();
    } else {
        //because the last line might be incomplete we leave it for now
        //note, this last line may be an empty string if the stdoutdata ends
        //with a newline
        m_stdOutData = lines.takeLast();
    }

    foreach(const QByteArray& line, lines) {
        if (!line.isEmpty() || (m_listEmptyLines && m_operationMode == List)) {
            if (!handleLine(QString::fromLocal8Bit(line))) {
                killProcess();
                return;
            }
        }
    }
}

bool CliInterface::setAddedFiles()
{
    QDir::setCurrent(m_tempAddDir->path());
    foreach (const Archive::Entry *file, m_passedFiles) {
        const QString oldPath = m_tempExtractDir->path() + QLatin1Char('/') + file->fullPath(NoTrailingSlash);
        const QString newPath = m_tempAddDir->path() + QLatin1Char('/') + file->name();
        if (!QFile::rename(oldPath, newPath)) {
            return false;
        }
        m_tempAddedFiles << new Archive::Entry(Q_NULLPTR, file->name());
    }
    return true;
}

bool CliInterface::handleLine(const QString& line)
{
    // TODO: This should be implemented by each plugin; the way progress is
    //       shown by each CLI application is subject to a lot of variation.
    if ((m_operationMode == Extract || m_operationMode == Add) && m_param.contains(CaptureProgress) && m_param.value(CaptureProgress).toBool()) {
        //read the percentage
        int pos = line.indexOf(QLatin1Char( '%' ));
        if (pos > 1) {
            int percentage = line.midRef(pos - 2, 2).toInt();
            emit progress(float(percentage) / 100);
            return true;
        }
    }

    if (m_operationMode == Extract) {

        if (checkForPasswordPromptMessage(line)) {
            qCDebug(ARK) << "Found a password prompt";

            Kerfuffle::PasswordNeededQuery query(filename());
            emit userQuery(&query);
            query.waitForResponse();

            if (query.responseCancelled()) {
                emit cancelled();
                return false;
            }

            setPassword(query.password());

            const QString response(password() + QLatin1Char('\n'));
            writeToProcess(response.toLocal8Bit());

            return true;
        }

        if (checkForErrorMessage(line, DiskFullPatterns)) {
            qCWarning(ARK) << "Found disk full message:" << line;
            emit error(i18nc("@info", "Extraction failed because the disk is full."));
            return false;
        }

        if (checkForErrorMessage(line, WrongPasswordPatterns)) {
            qCWarning(ARK) << "Wrong password!";
            setPassword(QString());
            emit error(i18nc("@info", "Extraction failed: Incorrect password"));
            return false;
        }

        if (checkForErrorMessage(line, ExtractionFailedPatterns)) {
            qCWarning(ARK) << "Error in extraction:" << line;
            emit error(i18n("Extraction failed because of an unexpected error."));
            return false;
        }

        if (handleFileExistsMessage(line)) {
            return true;
        }
    }

    if (m_operationMode == List) {
        if (checkForPasswordPromptMessage(line)) {
            qCDebug(ARK) << "Found a password prompt";

            Kerfuffle::PasswordNeededQuery query(filename());
            emit userQuery(&query);
            query.waitForResponse();

            if (query.responseCancelled()) {
                emit cancelled();
                return false;
            }

            setPassword(query.password());

            const QString response(password() + QLatin1Char('\n'));
            writeToProcess(response.toLocal8Bit());

            return true;
        }

        if (checkForErrorMessage(line, WrongPasswordPatterns)) {
            qCWarning(ARK) << "Wrong password!";
            setPassword(QString());
            emit error(i18n("Incorrect password."));
            return false;
        }

        if (checkForErrorMessage(line, ExtractionFailedPatterns)) {
            qCWarning(ARK) << "Error in extraction!!";
            emit error(i18n("Extraction failed because of an unexpected error."));
            return false;
        }

        if (checkForErrorMessage(line, CorruptArchivePatterns)) {
            qCWarning(ARK) << "Archive corrupt";
            setCorrupt(true);
            // Special case: corrupt is not a "fatal" error so we return true here.
            return true;
        }

        if (handleFileExistsMessage(line)) {
            return true;
        }

        return readListLine(line);
    }

    if (m_operationMode == Test) {

        if (checkForPasswordPromptMessage(line)) {
            qCDebug(ARK) << "Found a password prompt";

            emit error(i18n("Ark does not currently support testing this archive."));
            return false;
        }

        if (checkForTestSuccessMessage(line)) {
            qCDebug(ARK) << "Test successful";
            emit testSuccess();
            return true;
        }
    }

    return true;
}

bool CliInterface::checkForPasswordPromptMessage(const QString& line)
{
    const QString passwordPromptPattern(m_param.value(PasswordPromptPattern).toString());

    if (passwordPromptPattern.isEmpty())
        return false;

    if (m_passwordPromptPattern.pattern().isEmpty()) {
        m_passwordPromptPattern.setPattern(m_param.value(PasswordPromptPattern).toString());
    }

    if (m_passwordPromptPattern.match(line).hasMatch()) {
        return true;
    }

    return false;
}

bool CliInterface::handleFileExistsMessage(const QString& line)
{
    // Check for a filename and store it.
    foreach (const QString &pattern, m_param.value(FileExistsFileName).toStringList()) {
        const QRegularExpression rxFileNamePattern(pattern);
        const QRegularExpressionMatch rxMatch = rxFileNamePattern.match(line);

        if (rxMatch.hasMatch()) {
            m_storedFileName = rxMatch.captured(1);
            qCWarning(ARK) << "Detected existing file:" << m_storedFileName;
        }
    }

    if (!checkForErrorMessage(line, FileExistsExpression)) {
        return false;
    }

    Kerfuffle::OverwriteQuery query(QDir::current().path() + QLatin1Char( '/' ) + m_storedFileName);
    query.setNoRenameMode(true);
    emit userQuery(&query);
    qCDebug(ARK) << "Waiting response";
    query.waitForResponse();

    qCDebug(ARK) << "Finished response";

    QString responseToProcess;
    const QStringList choices = m_param.value(FileExistsInput).toStringList();

    if (query.responseOverwrite()) {
        responseToProcess = choices.at(0);
    } else if (query.responseSkip()) {
        responseToProcess = choices.at(1);
    } else if (query.responseOverwriteAll()) {
        responseToProcess = choices.at(2);
    } else if (query.responseAutoSkip()) {
        responseToProcess = choices.at(3);
    } else if (query.responseCancelled()) {
        if (choices.count() < 5) { // If the program has no way to cancel the extraction, we resort to killing it
            return doKill();
        }
        responseToProcess = choices.at(4);
    }

    Q_ASSERT(!responseToProcess.isEmpty());

    responseToProcess += QLatin1Char( '\n' );

    writeToProcess(responseToProcess.toLocal8Bit());

    return true;
}

bool CliInterface::checkForErrorMessage(const QString& line, int parameterIndex)
{
    QList<QRegularExpression> patterns;

    if (m_patternCache.contains(parameterIndex)) {
        patterns = m_patternCache.value(parameterIndex);
    } else {
        if (!m_param.contains(parameterIndex)) {
            return false;
        }

        foreach(const QString& rawPattern, m_param.value(parameterIndex).toStringList()) {
            patterns << QRegularExpression(rawPattern);
        }
        m_patternCache[parameterIndex] = patterns;
    }

    foreach(const QRegularExpression& pattern, patterns) {
        if (pattern.match(line).hasMatch()) {
            return true;
        }
    }
    return false;
}

bool CliInterface::checkForTestSuccessMessage(const QString& line)
{
    const QRegularExpression rx(m_param.value(TestPassedPattern).toString());
    const QRegularExpressionMatch rxMatch = rx.match(line);
    if (rxMatch.hasMatch()) {
        return true;
    }
    return false;
}

bool CliInterface::doKill()
{
    if (m_process) {
        killProcess(false);
        return true;
    }

    return false;
}

bool CliInterface::doSuspend()
{
    return false;
}

bool CliInterface::doResume()
{
    return false;
}

QString CliInterface::escapeFileName(const QString& fileName) const
{
    return fileName;
}

QStringList CliInterface::entryPathDestinationPairs(const QVector<Archive::Entry*> &entriesWithoutChildren, const Archive::Entry *destination)
{
    QStringList pairList;
    if (entriesWithoutChildren.count() > 1) {
        foreach (const Archive::Entry *file, entriesWithoutChildren) {
            pairList << file->fullPath(NoTrailingSlash) << destination->fullPath() + file->name();
        }
    } else {
        pairList << entriesWithoutChildren.at(0)->fullPath(NoTrailingSlash) << destination->fullPath(NoTrailingSlash);
    }
    return pairList;
}

void CliInterface::writeToProcess(const QByteArray& data)
{
    Q_ASSERT(m_process);
    Q_ASSERT(!data.isNull());

    qCDebug(ARK) << "Writing" << data << "to the process";

#ifdef Q_OS_WIN
    m_process->write(data);
#else
    m_process->pty()->write(data);
#endif
}

bool CliInterface::addComment(const QString &comment)
{
    cacheParameterList();

    m_operationMode = Comment;

    m_commentTempFile = new QTemporaryFile;
    if (!m_commentTempFile->open()) {
        qCWarning(ARK) << "Failed to create temporary file for comment";
        emit finished(false);
        return false;
    }

    QTextStream stream(m_commentTempFile);
    stream << comment << endl;
    m_commentTempFile->close();

    const auto args = substituteCommentVariables(m_param.value(CommentArgs).toStringList(),
                                                 m_commentTempFile->fileName());

    if (!runProcess(m_param.value(AddProgram).toStringList(), args)) {
        return false;
    }
    m_comment = comment;
    return true;
}

QString CliInterface::multiVolumeName() const
{
    QString oldSuffix = QMimeDatabase().suffixForFileName(filename());
    QString name;

    foreach (const QString &multiSuffix, m_param.value(MultiVolumeSuffix).toStringList()) {
        QString newSuffix = multiSuffix;
        newSuffix.replace(QStringLiteral("$Suffix"), oldSuffix);
        name = filename().remove(oldSuffix).append(newSuffix);
        if (QFileInfo::exists(name)) {
            break;
        }
    }
    return name;
}

}<|MERGE_RESOLUTION|>--- conflicted
+++ resolved
@@ -420,16 +420,12 @@
         m_process = Q_NULLPTR;
     }
 
-<<<<<<< HEAD
-    if (m_extractionOptions.alwaysUseTempDir()) {
-=======
     // Don't emit finished() if the job was killed quietly.
     if (m_abortingOperation) {
         return;
     }
 
-    if (m_compressionOptions.value(QStringLiteral("AlwaysUseTmpDir")).toBool()) {
->>>>>>> 5e61417e
+    if (m_extractionOptions.alwaysUseTempDir()) {
         // unar exits with code 1 if extraction fails.
         // This happens at least with wrong passwords or not enough space in the destination folder.
         if (m_exitCode == 1) {
