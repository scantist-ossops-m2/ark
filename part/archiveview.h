--- conflicted
+++ resolved
@@ -37,7 +37,11 @@
     virtual void dragMoveEvent(class QDragMoveEvent * event) Q_DECL_OVERRIDE;
     virtual void startDrag(Qt::DropActions supportedActions) Q_DECL_OVERRIDE;
 
-<<<<<<< HEAD
+    /**
+     * Set whether the view should accept drop events.
+     */
+    void setDropsEnabled(bool enabled);
+
     void openEntryEditor(const QModelIndex &index);
 
 protected:
@@ -52,12 +56,6 @@
     void closeEntryEditor();
     QModelIndex m_editorIndex;
     QLineEdit *m_entryEditor;
-=======
-    /**
-     * Set whether the view should accept drop events.
-     */
-    void setDropsEnabled(bool enabled);
->>>>>>> e90f49e0
 };
 
 #endif /* ARCHIVEVIEW_H */