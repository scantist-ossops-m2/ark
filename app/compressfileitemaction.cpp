--- conflicted
+++ resolved
@@ -49,30 +49,16 @@
 
     QList<QAction*> actions;
     const QIcon icon = QIcon::fromTheme(QStringLiteral("archive-insert"));
-<<<<<<< HEAD
-    QString fileName;
-
-    if (!isSingleFile) {
-        fileName = AddToArchive::getBaseName(fileItemInfos.urlList()).section(QDir::separator(), -1);
-        if (fileName.length() > 20) {
-            fileName = fileName.left(10) + QStringLiteral("…") + fileName.right(10);
-        }
-=======
     QString fileName = AddToArchive::getBaseName(urlList).section(QDir::separator(), -1);
     if (fileName.length() > 20) {
         fileName = fileName.left(10) + QStringLiteral("…") + fileName.right(10);
->>>>>>> 6e624662
     }
+
     QMenu *compressMenu = new QMenu(parentWidget);
 
     compressMenu->addAction(
         createAction(icon,
-<<<<<<< HEAD
-                     isSingleFile ? i18nc("@action:inmenu Part of Compress submenu in Dolphin context menu", "Here (as TAR.GZ)")
-                                  : i18nc("@action:inmenu Part of Compress submenu in Dolphin context menu, %1 filename", "Here as \"%1.tar.gz\"", fileName),
-=======
                      i18nc("@action:inmenu Part of Compress submenu in Dolphin context menu, %1 filename", "Here as \"%1.tar.gz\"", fileName),
->>>>>>> 6e624662
                      parentWidget,
                      urlList,
                      QStringLiteral("tar.gz")));
@@ -82,12 +68,7 @@
     if (!m_pluginManager->preferredWritePluginsFor(zipMime).isEmpty()) {
         compressMenu->addAction(
             createAction(icon,
-<<<<<<< HEAD
-                         isSingleFile ? i18nc("@action:inmenu Part of Compress submenu in Dolphin context menu", "Here (as ZIP)")
-                                      : i18nc("@action:inmenu Part of Compress submenu in Dolphin context menu, %1 filename", "Here as \"%1.zip\"", fileName),
-=======
                          i18nc("@action:inmenu Part of Compress submenu in Dolphin context menu, %1 filename", "Here as \"%1.zip\"", fileName),
->>>>>>> 6e624662
                          parentWidget,
                          urlList,
                          QStringLiteral("zip")));
