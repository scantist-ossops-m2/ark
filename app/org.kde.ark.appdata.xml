<?xml version="1.0" encoding="utf-8"?>
<component type="desktop">
  <id>org.kde.ark.desktop</id>
  <metadata_license>CC0-1.0</metadata_license>
  <project_license>GPL-2.0+</project_license>
  <name>Ark</name>
  <name xml:lang="ar">آرك</name>
  <name xml:lang="bg">Ark</name>
  <name xml:lang="bs">Ark</name>
  <name xml:lang="ca">Ark</name>
  <name xml:lang="ca-valencia">Ark</name>
  <name xml:lang="cs">Ark</name>
  <name xml:lang="da">Ark</name>
  <name xml:lang="de">Ark</name>
  <name xml:lang="el">Ark</name>
  <name xml:lang="en-GB">Ark</name>
  <name xml:lang="es">Ark</name>
  <name xml:lang="et">Ark</name>
  <name xml:lang="eu">Ark</name>
  <name xml:lang="fi">Ark</name>
  <name xml:lang="fr">Ark</name>
  <name xml:lang="gl">Ark</name>
  <name xml:lang="he">Ark</name>
  <name xml:lang="hu">Ark</name>
  <name xml:lang="ia">Ark</name>
  <name xml:lang="id">Ark</name>
  <name xml:lang="it">Ark</name>
  <name xml:lang="ko">Ark</name>
  <name xml:lang="lt">Ark</name>
  <name xml:lang="nb">Ark</name>
  <name xml:lang="nds">Ark</name>
  <name xml:lang="nl">Ark</name>
  <name xml:lang="nn">Ark</name>
  <name xml:lang="pa">ਆਕ</name>
  <name xml:lang="pl">Ark</name>
  <name xml:lang="pt">Ark</name>
  <name xml:lang="pt-BR">Ark</name>
  <name xml:lang="ru">Ark</name>
  <name xml:lang="sk">Ark</name>
  <name xml:lang="sl">Ark</name>
  <name xml:lang="sr">Арк</name>
  <name xml:lang="sr-Latn">Ark</name>
  <name xml:lang="sr-ijekavian">Арк</name>
  <name xml:lang="sr-ijekavianlatin">Ark</name>
  <name xml:lang="sv">Ark</name>
  <name xml:lang="tr">Ark</name>
  <name xml:lang="uk">Ark</name>
  <name xml:lang="x-test">xxArkxx</name>
  <name xml:lang="zh-CN">Ark</name>
  <name xml:lang="zh-TW">Ark</name>
  <summary>Archiving Tool</summary>
  <summary xml:lang="ar">أداة أرشفة</summary>
  <summary xml:lang="bg">Работа с архиви</summary>
  <summary xml:lang="bs">Alat za arhiviranje</summary>
  <summary xml:lang="ca">Eina d'arxivament</summary>
  <summary xml:lang="ca-valencia">Eina d'arxivament</summary>
  <summary xml:lang="cs">Archivační nástroj</summary>
  <summary xml:lang="da">Arkiveringsværktøj</summary>
  <summary xml:lang="de">Archivprogramm</summary>
  <summary xml:lang="el">Εργαλείο αρχειοθέτησης</summary>
  <summary xml:lang="en-GB">Archiving Tool</summary>
  <summary xml:lang="es">Herramienta de archivado</summary>
  <summary xml:lang="et">Arhiivide haldamise rakendus</summary>
  <summary xml:lang="eu">Artxibatzeko tresna</summary>
  <summary xml:lang="fi">Pakkausohjelma</summary>
  <summary xml:lang="fr">Outil d'archivage</summary>
  <summary xml:lang="gl">Ferramenta para arquivar</summary>
  <summary xml:lang="he">כלי לניהול ארכיונים</summary>
  <summary xml:lang="hu">Fájltömörítő</summary>
  <summary xml:lang="ia">Instrumento per archivar</summary>
  <summary xml:lang="id">Alat Pengarsipan</summary>
  <summary xml:lang="it">Strumento di archiviazione</summary>
  <summary xml:lang="ko">압축 도구</summary>
  <summary xml:lang="lt">Archyvavimo įrankis</summary>
  <summary xml:lang="nb">Arkiveringsverktøy</summary>
  <summary xml:lang="nds">Archievwarktüüch</summary>
  <summary xml:lang="nl">Archiefgereedschap</summary>
  <summary xml:lang="nn">Arkiveringsverktøy</summary>
  <summary xml:lang="pa">ਅਕਾਇਵ ਬਣਾਉਣ ਟੂਲ</summary>
  <summary xml:lang="pl">Narzędzie do archiwizowania</summary>
  <summary xml:lang="pt">Ferramenta de Arquivo</summary>
  <summary xml:lang="pt-BR">Ferramenta de arquivamento</summary>
  <summary xml:lang="ru">Архиватор файлов</summary>
  <summary xml:lang="sk">Archivačný nástroj</summary>
  <summary xml:lang="sl">Orodje za ravnanje z arhivi</summary>
  <summary xml:lang="sr">Алатка за архивирање</summary>
  <summary xml:lang="sr-Latn">Alatka za arhiviranje</summary>
  <summary xml:lang="sr-ijekavian">Алатка за архивирање</summary>
  <summary xml:lang="sr-ijekavianlatin">Alatka za arhiviranje</summary>
  <summary xml:lang="sv">Arkiveringsverktyg</summary>
  <summary xml:lang="tr">Arşivleme Aracı</summary>
  <summary xml:lang="uk">Інструмент роботи з архівами</summary>
  <summary xml:lang="x-test">xxArchiving Toolxx</summary>
  <summary xml:lang="zh-CN">压缩工具</summary>
  <summary xml:lang="zh-TW">壓縮工具</summary>
  <description>
    <p>
      Ark is a graphical file compression/decompression utility with support for multiple formats,
      including tar, gzip, bzip2, rar and zip, as well as CD-ROM images.
      Ark can be used to browse, extract, create, and modify archives.
    </p>
    <p xml:lang="ar">آرك أداة رسوميّة لضغط وفكّ ضغط الملفات مع دعم لصيغ متعدّدة، منها tar، وgzip، وbzip2، وrar، وzip، إضافة إلى صور الأقراص الضوئيّة. يمكن استخدام آرك لتصفح، واستخراج، وإنشاء، وتعديل الأرشيفات.</p>
    <p xml:lang="bg">Ark е графичен инструмент за архивиране/разархивиране, поддържащ множество формати, включително tar, gzip, bzip2, rar и zip, както и образи на CD-ROM. Ark може да се използва за разглеждане, извличане, създаване и променяне на архиви.</p>
    <p xml:lang="bs">Ark je grafički alat za kompresiju/dekompresiju s podrškom za više formata, uključujući tar, gzip, bzip2, rar i zip, kao i CD-ROM slike. Ark se može koristiti za kreiranje, izdvjanje i modifikaciju arhiva.</p>
    <p xml:lang="ca">L'Ark és una utilitat gràfica de compressió/descompressió de fitxers que admet múltiples formats, incloent-hi tar, gzip, bzip2, rar i zip, i també imatges de CD-ROM. L'Ark es pot utilitzar per explorar, extreure, crear, i modificar arxius.</p>
    <p xml:lang="ca-valencia">L'Ark és una utilitat gràfica de compressió/descompressió de fitxers que admet múltiples formats, incloent-hi tar, gzip, bzip2, rar i zip, i també imatges de CD-ROM. L'Ark es pot utilitzar per explorar, extreure, crear, i modificar arxius.</p>
    <p xml:lang="cs">Ark je grafický nástroj pro kompresi/dekompresi souborů s podporou formátů jako je tar, gzip, bzip2, rar a zip a obrazů disků CD-ROM. Ark lze použít k prohlížení, rozbalování a úpravám archivů.</p>
    <p xml:lang="da">Ark er et grafisk værktøj til komprimering/dekomprimering, med understøttelse for flere formater, derunder tar, gzip, bzip2, rar og zip, såvel som cd-rom-imagefiler. Ark kan bruges til at gennemse, udtrække, oprette og redigere.</p>
    <p xml:lang="de">Ark ist ein grafisches Dienstprogramm zum Packen/Entpacken von Dateien mit Unterstützung für mehrere Formate wie tar, gzip, bzip2, rar, zip und auch CD-Abbilder. Mit Ark können Sie können Sie Archive durchsehen, entpacken, erstellen und bearbeiten.</p>
    <p xml:lang="el">Το Ark είναι ένα γραφικό εργαλείο συμπίεσης/αποσυμπίεσης αρχείων με υποστήριξη για πολλούς τύπους αποθήκευσης, όπως tar, gzip, bzip2, rar και zip, καθώς επίσης και εικόνες CD-ROM. To Ark χρησιμεύει για την περιήγηση, εξαγωγή, δημιουργία και τροποποίηση αρχειοθηκών.</p>
    <p xml:lang="en-GB">Ark is a graphical file compression/decompression utility with support for multiple formats, including tar, gzip, bzip2, rar and zip, as well as CD-ROM images. Ark can be used to browse, extract, create, and modify archives.</p>
    <p xml:lang="es">Ark es una utilidad gráfica de compresión y descompresión de archivos que permite usar diversos formatos, como tar, gzip, bzip2, rar y zip, así como imágenes de CD-ROM. Ark se puede usar para explorar, extraer, crear y modificar archivos comprimidos.</p>
    <p xml:lang="et">Ark on graafiline failide tihendamise ehk kokkupakkimise ja nende lahtipakkimise tööriist, mis toetab väga paljusid vorminguid, sealhulgas tar, gzip, bzip2, rar and zip, samuti CD-ROM-i tõmmised. Arki abil saab arhiivifaile sirvida, lahti pakkida, luua ja muuta.</p>
    <p xml:lang="eu">Ark fitxategien konprimatze-lanetarako utilitate grafiko bat da formatu ugari onartzen dituena, hauen artean tar, gzip, bzip2, rar eta zip, baita CD-ROM irudiak ere. Ark erabili daiteke artxiboak arakatu, erauzi, sortu eta aldatzeko.</p>
    <p xml:lang="fi">Ark on graafinen tiedostojen pakkaus-/purkuohjelma, joka tukee useita tiedostomuotoja kuten tar, gzip, bzip2, rar and zip sekä myös CD-ROM-levykuvia. Arkilla voi selata, purkaa, luoda ja muuttaa arkistoja.</p>
    <p xml:lang="fr">Ark est un utilitaire graphique de compression/décompression de fichier prenant en charge de multiples formats, notamment tar, gzip, bzip2, rar et zip, ainsi que les images de CD-ROM. Ark peut être utilisé pour parcourir, extraire, créer et modifier des archives.</p>
    <p xml:lang="gl">Ark é unha ferramenta gráfica de compresión e descompresión de ficheiros compatíbel con múltiplos formatos, como «tar», «gzip», «bzip2», «rar» e «zip», así como imaxes de CD-ROM. Ark pode usarse para navegar, extraer, crear e modificar arquivos.</p>
    <p xml:lang="he">‏Ark הוא יישום גרפי לדחיסה וחילוץ ארכיונים עם תמיכה בפורמטים שונים, כולל tar, gzip, bzip2, rar ו־zip, כמו כן בקובצי תמונת דיסק. Ark משומש לדפדוף, חילוץ, יצירה ושינוי ארכיונים.</p>
    <p xml:lang="hu">Az Ark egy grafikus fájltömörítő és kibontó segédprogram többféle formátum támogatásával, beleértve a tar, gzip, bzip2, rar és zip formátumokat, valamint a CD-ROM képfájlokat. Az Ark használható archívumok böngészéséhez, kibontásához, létrehozásához és módosításához.</p>
    <p xml:lang="id">Ark adalah utilitas kompresi/dekompresi file grafis dengan dukungan untuk berbagai format, termasuk tar, gzip, bzip2, rar dan zip, serta image CD-ROM. Ark dapat digunakan untuk menelusuri, mengekstrak, menciptakan, dan memodifikasi arsip.</p>
    <p xml:lang="it">Ark è uno strumento grafico per la compressione/decompressione dei file che supporta molti formati, tra i quali tar, gzip, bzip2, rar e zip, così come le immagini dei CD-ROM. Ark può essere utilizzato per sfogliare, estrarre, creare e modificare archivi.</p>
    <p xml:lang="ko">Ark는 그래픽 압축 파일 관리 도구이며, tar, gzip, bzip2, rar, zip, CD-ROM 이미지를 포함한 여러 파일 형식을 지원합니다. Ark를 사용하여 압축 파일을 열고, 생성하고, 수정하고, 압축을 풀 수 있습니다.</p>
    <p xml:lang="nb">Ark er et verktøy med grafisk brukerflate, for komprimering/dekomprimering, med støtte for mange formater, deriblant tar, gzip, rar og zip, samt CD-ROM-bilder. Ark kan brukes til å bla i, pakke opp, opprette og endre arkiver.</p>
    <p xml:lang="nds">Ark is en graafsch Komprimeer- un Dekomprimeerwarktüüch, dat en Barg Formaten ünnerstütten deit. Dor sünd tar, gzip, bzip2, rar un zip bi, un ok CD-ROM-Afbiller. Mit Ark kannst Du Archiven dörkieken, opstellen un ännern un Dateien dor ruttrecken.</p>
    <p xml:lang="nl">Ark is een grafisch hulpmiddel om bestanden te comprimeren/uit te pakken met ondersteuning van meerdere formaten, inclusief tar, gzip, bzip2, rar en zip, evenals cd-ROM images. Ark kan gebruikt worden om door archieven te bladeren, deze uit te pakken, te maken en te wijzigen.</p>
    <p xml:lang="nn">Ark er eit grafisk filkomprimerings- og dekomprimeringsverktøy med støtte for ulike format, blant anna tar, gzip, bzip2, rar, zip og CD-ROM-bilete. Det kan brukast til å sjå gjennom, pakka ut, laga eller endra filarkiv.</p>
    <p xml:lang="pl">Ark jest graficznym narzędziem do pakowania/rozpakowywania plików wraz z obsługą różnych formatów, włączając w to tar, gzip, bzip2, rar oraz zip, a także obrazy CD-ROM. Programu Ark można używać do przeglądania, tworzenia, zmieniania oraz wydobywania z archiwów</p>
    <p xml:lang="pt">O Ark é um utilitário de compressão/descompressão com o suporte para diversos formatos, incluindo o 'tar', 'gzip', 'bzip2', 'rar' e 'zip', assim como imagens de CD-ROM. O Ark pode ser usado para navegar, extrair, criar e modificar esses pacotes.</p>
    <p xml:lang="pt-BR">O Ark é um utilitário de compressão/descompressão com o suporte a diversos formatos, incluindo tar, gzip, bzip2, rar e zip, assim como imagens de CD-ROM. O Ark pode ser usado para navegar, extrair, criar e modificar esses arquivos.</p>
    <p xml:lang="ru">Ark — графическая утилита для упаковки и распаковки файлов, поддерживающая множество форматов архивов, включая TAR, GZIP, BZip2, RAR, ZIP и образы компакт-дисков. Ark позволяет просматривать, распаковывать, создавать и редактировать архивы.</p>
    <p xml:lang="sk">Ark je grafický nástroj na kompresiu a dekompresiu súborov s podporou pre mnoho formátov, vrátane tar, gzip bzip2, rar a zip, ako ako CD-ROM obrazy. Ark sa dá použiť na prehliadanie, rozbaľovanie vytváranie a úpravu archívov.</p>
    <p xml:lang="sl">Ark je grafično orodje za stiskanje/razširjanje datotek, ki podpira večje število arhivov (med podprtimi so tudi tar, gzip, bzip2, rar in zip) kot tudi odtise CD-ROM. Ark lahko uporabite za brskanje po, razširjanje, ustvarjanje in spreminjanje arhivov.</p>
    <p xml:lang="sr">Арк је графичка алатка за компресовање и декомпресовање фајлова. Подржава више формата, међу њима и: тар, гзип, бзип2, РАР, ЗИП, као и ЦД одразе. Може се користити за прегледање, распакивање, стварање и мењање архива.</p>
    <p xml:lang="sr-Latn">Ark je grafička alatka za kompresovanje i dekompresovanje fajlova. Podržava više formata, među njima i: tar, gzip, bzip2, RAR, ZIP, kao i CD odraze. Može se koristiti za pregledanje, raspakivanje, stvaranje i menjanje arhiva.</p>
    <p xml:lang="sr-ijekavian">Арк је графичка алатка за компресовање и декомпресовање фајлова. Подржава више формата, међу њима и: тар, гзип, бзип2, РАР, ЗИП, као и ЦД одразе. Може се користити за прегледање, распакивање, стварање и мењање архива.</p>
    <p xml:lang="sr-ijekavianlatin">Ark je grafička alatka za kompresovanje i dekompresovanje fajlova. Podržava više formata, među njima i: tar, gzip, bzip2, RAR, ZIP, kao i CD odraze. Može se koristiti za pregledanje, raspakivanje, stvaranje i menjanje arhiva.</p>
    <p xml:lang="sv">Ark är ett grafiskt verktyg för komprimering och uppackning av filer med stöd för flera format, inklusive tar, gzip, bzip2, rar och zip, samt cd-rom avbilder. Ark kan användas för att bläddra i, packa upp, skapa och ändra arkiv.</p>
    <p xml:lang="tr">Ark; tar, gzip, bzip2, rar ve zip dosyalarının yanında CD-ROM kalıplarını da destekleyen grafiksel bir dosya sıkıştırma/açma yardımcısıdır. Ark arşivlerde gezinmek, arşiv ayıklamak, oluşturmak ve değiştirmek için kullanılabilir.</p>
    <p xml:lang="uk">Ark — програма з графічним інтерфейсом, призначена для стискання даних у архіви та видобування даних з архівів. Передбачено підтримку декількох форматів архівів, зокрема tar, gzip, bzip2, rar та zip, а також образів дисків. Ark можна використовувати для перегляду, видобування, створення та внесення змін до архівів.</p>
    <p xml:lang="x-test">xxArk is a graphical file compression/decompression utility with support for multiple formats, including tar, gzip, bzip2, rar and zip, as well as CD-ROM images. Ark can be used to browse, extract, create, and modify archives.xx</p>
    <p xml:lang="zh-CN">Ark 是图形文件压缩和解压工具，支持多种格式，包括 tar, gzip, bzip2, rar and zip 以及 CD-ROM 镜像。Ark 可以用来浏览、解压、创建和修改压缩包。</p>
    <p xml:lang="zh-TW">Ark 是一套圖形介面的檔案壓縮/解壓縮工具，支援多種格式，包括 tar, gzip, bzip2, rar 與 zip 等，還有 CD-ROM 映像檔等。Ark 有瀏覽、解開、建立與變更壓縮檔的功能。</p>
    <p>Features:</p>
    <p xml:lang="ar">المزايا</p>
    <p xml:lang="bg">Функции:</p>
    <p xml:lang="bs">Svojstvo:</p>
    <p xml:lang="ca">Característiques:</p>
    <p xml:lang="ca-valencia">Característiques:</p>
    <p xml:lang="cs">Vlastnosti:</p>
    <p xml:lang="da">Funktioner:</p>
    <p xml:lang="de">Leistungsmerkmale:</p>
    <p xml:lang="el">Χαρακτηριστικά:</p>
    <p xml:lang="en-GB">Features:</p>
    <p xml:lang="es">Funcionalidades:</p>
    <p xml:lang="et">Omadused:</p>
    <p xml:lang="eu">Ezaugarriak:</p>
    <p xml:lang="fi">Ominaisuudet:</p>
    <p xml:lang="fr">Fonctionnalités :</p>
    <p xml:lang="gl">Funcionalidades:</p>
    <p xml:lang="he">תכונות:</p>
    <p xml:lang="hu">Szolgáltatások:</p>
    <p xml:lang="ia">Characteristicas:</p>
    <p xml:lang="id">Fitur:</p>
    <p xml:lang="it">Funzionalità:</p>
    <p xml:lang="ko">기능:</p>
    <p xml:lang="lt">Galimybės:</p>
    <p xml:lang="nb">Egenskaper:</p>
    <p xml:lang="nds">Markmalen:</p>
    <p xml:lang="nl">Mogelijkheden:</p>
    <p xml:lang="nn">Funksjonar:</p>
    <p xml:lang="pa">ਲੱਛਣ:</p>
    <p xml:lang="pl">Cechy:</p>
    <p xml:lang="pt">Funcionalidades:</p>
    <p xml:lang="pt-BR">Funcionalidades:</p>
    <p xml:lang="ru">Возможности:</p>
    <p xml:lang="sk">Funkcie:</p>
    <p xml:lang="sl">Zmožnosti:</p>
    <p xml:lang="sr">Могућности:</p>
    <p xml:lang="sr-Latn">Mogućnosti:</p>
    <p xml:lang="sr-ijekavian">Могућности:</p>
    <p xml:lang="sr-ijekavianlatin">Mogućnosti:</p>
    <p xml:lang="sv">Funktioner:</p>
    <p xml:lang="tr">Özellikler:</p>
    <p xml:lang="uk">Можливості:</p>
    <p xml:lang="x-test">xxFeatures:xx</p>
    <p xml:lang="zh-CN">功能：</p>
    <p xml:lang="zh-TW">功能：</p>
    <ul>
      <li>Several formats supported: gzip, bzip2, zip, rar, 7z and more</li>
      <li xml:lang="ar">دعم صيغ متعدّدة: مثل gzip، و bzip2، و zip، و rar، و 7z وغيرها</li>
      <li xml:lang="bg">Поддържани са много формати: gzip, bzip2, zip, rar, 7z и други</li>
      <li xml:lang="bs">Više podržanih formata: gzip, bzip2, zip, rar, 7z i drui</li>
      <li xml:lang="ca">Diversos formats admesos: gzip, bzip2, zip, rar, 7z i més</li>
      <li xml:lang="ca-valencia">Diversos formats admesos: gzip, bzip2, zip, rar, 7z i més</li>
      <li xml:lang="cs">Je podporováno několik formátů: gzip, bzip2, zip, rar, 7z a další</li>
      <li xml:lang="da">Flere understøttede formater: gzip, bzip2, zip, rar, 7z og flere</li>
      <li xml:lang="de">Mehrere unterstützte Formate wie gzip, bzip2, zip, rar, 7z und mehr</li>
      <li xml:lang="el">Υποστηρίζονται πολλοί τύποι αποθήκευσης: gzip, bzip2, zip, rar, 7z και άλλοι</li>
      <li xml:lang="en-GB">Several formats supported: gzip, bzip2, zip, rar, 7z and more</li>
      <li xml:lang="es">Permite el uso de diversos formatos: gzip, bzip2, zip, rar, 7z y más</li>
      <li xml:lang="et">Paljude vormingute toetus: gzip, bzip2, zip, rar, 7z ja veel paljud.</li>
      <li xml:lang="eu">Hainbat formatu onartuak: gzip, bzip2, zip, rar, 7z eta gehiago</li>
      <li xml:lang="fi">Tukee useita tiedostomuotoja: gzip, bzip2, zip, rar, 7z ja monia muita</li>
      <li xml:lang="fr">Plusieurs formats sont pris en charge : gzip, bzip2, zip, rar, 7z et d'autres</li>
      <li xml:lang="gl">Compatíbel con moitos formatos: gzip, bzip2, zip, rar, 7z e máis.</li>
      <li xml:lang="he">מספר פורמטים נתמכים: gzip, bzip2, zip, rar, 7z ועוד</li>
      <li xml:lang="hu">Számos formátum támogatott: gzip, bzip2, zip, rar, 7z és továbbiak</li>
      <li xml:lang="id">beberapa format yang didukung: gzip, bzip2, zip, rar, 7z dan banyak lagi</li>
      <li xml:lang="it">Diversi formati supportati: gzip, bzip2, zip, rar, 7z e altri</li>
      <li xml:lang="ko">다양한 형식 지원: gzip, bzip2, zip, rar, 7z 등</li>
      <li xml:lang="nb">Mange formater støttet: gzip, bzip2, zip, rar, 7z og mer</li>
      <li xml:lang="nds">En Reeg Fomaten warrt ünnerstütt: gzip, bzip2, zip, rar, 7z un anner</li>
      <li xml:lang="nl">Ondersteuning voor een aantal formaten: gzip, bzip2, zip, rar, 7z en meer</li>
      <li xml:lang="nn">Støtte for fleire format, blant anna gzip, bzip2, zip, rar og 7z</li>
      <li xml:lang="pl">Obsługa kilku formatów: gzip, bzip2, zip, rar, 7z oraz więcej</li>
      <li xml:lang="pt">Diversos formatos suportados: gzip, bzip2, zip, rar, 7z, entre outros</li>
      <li xml:lang="pt-BR">Diversos formatos suportados: gzip, bzip2, zip, rar, 7z, entre outros</li>
      <li xml:lang="ru">Поддержка нескольких форматов: GZIP, BZip2, ZIP, RAR, 7z и другие</li>
      <li xml:lang="sk">Niektoré z podporovaných formátov: gzip, bzip2, zip, rar, 7z a viac</li>
      <li xml:lang="sl">Številne podprte vrste arhivov: gzip, bzip2, zip, rar, 7z in več</li>
      <li xml:lang="sr">Више подржаних формата: гзип, бзип2, ЗИП, РАР, 7зип, итд.</li>
      <li xml:lang="sr-Latn">Više podržanih formata: gzip, bzip2, ZIP, RAR, 7zip, itd.</li>
      <li xml:lang="sr-ijekavian">Више подржаних формата: гзип, бзип2, ЗИП, РАР, 7зип, итд.</li>
      <li xml:lang="sr-ijekavianlatin">Više podržanih formata: gzip, bzip2, ZIP, RAR, 7zip, itd.</li>
      <li xml:lang="sv">En mängd format stöds: gzip, bzip2, zip, rar, 7z med flera</li>
      <li xml:lang="tr">Çeşitli biçimler destekleniyor: gzip, bzip2, zip, rar, 7z ve dahası</li>
      <li xml:lang="uk">Підтримка декількох форматів: gzip, bzip2, zip, rar, 7z тощо</li>
      <li xml:lang="x-test">xxSeveral formats supported: gzip, bzip2, zip, rar, 7z and morexx</li>
      <li xml:lang="zh-CN">支持多种格式：gzip, bzip2, zip, rar, 7z 等</li>
      <li xml:lang="zh-TW">支援格式：gzip, bzip2, zip, rar, 7z 等等</li>
      <li>Preview file contents without extracting files</li>
      <li xml:lang="ar">استعراض محتوى الملف دون استخراج الملفات منه</li>
      <li xml:lang="bg">Преглеждане съдържанието на файла, без извличане на файловете</li>
      <li xml:lang="bs">Pregled sadržaja datoteka bez njihovog izdvajanja</li>
      <li xml:lang="ca">Vista prèvia del contingut de fitxers sense extreure'ls</li>
      <li xml:lang="ca-valencia">Vista prèvia del contingut de fitxers sense extreure'ls</li>
      <li xml:lang="cs">Náhled obsahu souborů bez jejich rozbalení</li>
      <li xml:lang="da">Forhåndsvis filindhold uden at udtrække filer</li>
      <li xml:lang="de">Vorschau der Dateiinhalte ohne das Entpacken der Dateien</li>
      <li xml:lang="el">Προεπισκόπηση περιεχομένων αρχείου χωρίς εξαγωγή αρχείων</li>
      <li xml:lang="en-GB">Preview file contents without extracting files</li>
      <li xml:lang="es">Vista previa del contenido de archivos sin extraerlos</li>
      <li xml:lang="et">Failide sisu näitamine ilma neid lahti pakkimata.</li>
      <li xml:lang="eu">Aurreikusi fitxategiaren edukia fitxategiak erauzi gabe</li>
      <li xml:lang="fi">Tiedoston sisällön esikatselu purkamatta tiedostoa</li>
      <li xml:lang="fr">Affichage du contenu des fichiers sans les extraire</li>
      <li xml:lang="gl">Obteña unha vista previa dos ficheiros comprimidos sen extraelos.</li>
      <li xml:lang="he">הצג את תוכן הקובץ ללא חילוץ הקבצים</li>
      <li xml:lang="hu">Fájltartalom előnézete a fájlok kibontása nélkül</li>
      <li xml:lang="id">Pratinjau isi file tanpa mengekstrak filenya</li>
      <li xml:lang="it">Anteprima dei file senza estrarre i file</li>
      <li xml:lang="ko">압축 풀지 않고 파일 내용 미리 보기</li>
      <li xml:lang="nb">Forhåndsvis innhold uten å pakke ut filer</li>
      <li xml:lang="nds">Datein ahn Ruttrecken vörweg ankieken</li>
      <li xml:lang="nl">Voorvertoning van inhoud van bestand zonder bestanden uit te pakken</li>
      <li xml:lang="nn">Førehandsvising av filinnhald utan fullstendig utpakking</li>
      <li xml:lang="pl">Podejrzyj zawartość pliku bez jego wypakowywania</li>
      <li xml:lang="pt">Antevisão do conteúdo dos ficheiros sem os extrair</li>
      <li xml:lang="pt-BR">Visualização do conteúdo dos arquivos sem precisar extraí-los</li>
      <li xml:lang="ru">Предварительный просмотр содержимого файлов из архива без их сохранения на диск.</li>
      <li xml:lang="sk">Náhľad obsahu súboru bez rozbalenia súborov</li>
      <li xml:lang="sl">Predoglejte vsebino datoteke brez razširjanja</li>
      <li xml:lang="sr">Преглед садржаја фајлова без распакивања.</li>
      <li xml:lang="sr-Latn">Pregled sadržaja fajlova bez raspakivanja.</li>
      <li xml:lang="sr-ijekavian">Преглед садржаја фајлова без распакивања.</li>
      <li xml:lang="sr-ijekavianlatin">Pregled sadržaja fajlova bez raspakivanja.</li>
      <li xml:lang="sv">Förhandsgranska filinnehåll utan att packa upp filer</li>
      <li xml:lang="tr">Dosyaları ayıklamadan dosya içeriği önizlemesi</li>
      <li xml:lang="uk">Попередній перегляд вмісту файлів без розпаковування</li>
      <li xml:lang="x-test">xxPreview file contents without extracting filesxx</li>
      <li xml:lang="zh-CN">不解压就预览文件</li>
      <li xml:lang="zh-TW">不需解壓縮即可預覽檔案內容</li>
    </ul>
  </description>
  <screenshots>
    <screenshot type="default">
      <caption>Managing archives with Ark</caption>
      <caption xml:lang="ca">Gestió d'arxius amb l'Ark</caption>
      <caption xml:lang="ca-valencia">Gestió d'arxius amb l'Ark</caption>
      <caption xml:lang="de">Verwaltung von Archiven mit Ark</caption>
<<<<<<< HEAD
      <caption xml:lang="el">Διαχείριση αρχειοθηκών με το Ark</caption>
=======
>>>>>>> 5946b88a
      <caption xml:lang="en-GB">Managing archives with Ark</caption>
      <caption xml:lang="es">Gestión de archivos comprimidos con Ark</caption>
      <caption xml:lang="fi">Hallitse arkistoja Arkilla</caption>
      <caption xml:lang="fr">Gestion d'archives avec Ark</caption>
      <caption xml:lang="gl">Xestionando arquivos con Ark</caption>
<<<<<<< HEAD
      <caption xml:lang="id">Mengelola arsip dengan Ark</caption>
=======
>>>>>>> 5946b88a
      <caption xml:lang="it">Gestione archivi con Ark</caption>
      <caption xml:lang="nl">Archieven beheren met Ark</caption>
      <caption xml:lang="nn">Handsaming av arkiv med Ark</caption>
      <caption xml:lang="pl">Zarządzanie archiwami w Ark</caption>
      <caption xml:lang="pt">A gerir pacotes com Ark</caption>
      <caption xml:lang="pt-BR">Gerenciando arquivos compactados com o Ark</caption>
      <caption xml:lang="ru">Управление архивами в Ark</caption>
      <caption xml:lang="sv">Hantera arkiv med Ark</caption>
      <caption xml:lang="uk">Керування архівами за допомогою Ark</caption>
      <caption xml:lang="x-test">xxManaging archives with Arkxx</caption>
      <caption xml:lang="zh-CN">在 Ark 中管理归档</caption>
      <caption xml:lang="zh-TW">使用 Ark 管理封存檔</caption>
      <image width="1250" height="754">https://cdn.kde.org/screenshots/ark/ark.png</image>
    </screenshot>
  </screenshots>
  <url type="homepage">https://kde.org/applications/utilities/ark/</url>
  <url type="bugtracker">https://bugs.kde.org/enter_bug.cgi?format=guided&amp;product=ark</url>
  <url type="help">https://docs.kde.org/index.php?application=ark</url>
  <url type="donation">https://www.kde.org/community/donations/?app=ark&amp;source=appdata</url>
  <project_group>KDE</project_group>
  <update_contact>kde-utils-devel_AT_kde.org</update_contact>
  <provides>
    <binary>ark</binary>
  </provides>
</component><|MERGE_RESOLUTION|>--- conflicted
+++ resolved
@@ -278,19 +278,13 @@
       <caption xml:lang="ca">Gestió d'arxius amb l'Ark</caption>
       <caption xml:lang="ca-valencia">Gestió d'arxius amb l'Ark</caption>
       <caption xml:lang="de">Verwaltung von Archiven mit Ark</caption>
-<<<<<<< HEAD
       <caption xml:lang="el">Διαχείριση αρχειοθηκών με το Ark</caption>
-=======
->>>>>>> 5946b88a
       <caption xml:lang="en-GB">Managing archives with Ark</caption>
       <caption xml:lang="es">Gestión de archivos comprimidos con Ark</caption>
       <caption xml:lang="fi">Hallitse arkistoja Arkilla</caption>
       <caption xml:lang="fr">Gestion d'archives avec Ark</caption>
       <caption xml:lang="gl">Xestionando arquivos con Ark</caption>
-<<<<<<< HEAD
       <caption xml:lang="id">Mengelola arsip dengan Ark</caption>
-=======
->>>>>>> 5946b88a
       <caption xml:lang="it">Gestione archivi con Ark</caption>
       <caption xml:lang="nl">Archieven beheren met Ark</caption>
       <caption xml:lang="nn">Handsaming av arkiv med Ark</caption>
