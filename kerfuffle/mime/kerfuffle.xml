--- conflicted
+++ resolved
@@ -5,11 +5,8 @@
       <comment xml:lang="ca">Arxiu tar (comprimit amb LZIP)</comment>
       <comment xml:lang="ca@valencia">Arxiu tar (comprimit amb LZIP)</comment>
       <comment xml:lang="cs">Archiv Tar (komprimovaný lzip)</comment>
-<<<<<<< HEAD
       <comment xml:lang="de">Tar-Archiv (lzip-komprimiert)</comment>
       <comment xml:lang="en_GB">Tar archive (lzip-compressed)</comment>
-=======
->>>>>>> 7f99ff7d
       <comment xml:lang="es">Archivo comprimido Tar (comprimido con lzip)</comment>
       <comment xml:lang="nl">Tar-archief (lzip-gecomprimeerd)</comment>
       <comment xml:lang="pl">Archiwum Tar (kompresja lzip)</comment>
@@ -29,11 +26,8 @@
       <comment xml:lang="ca">Arxiu XAR</comment>
       <comment xml:lang="ca@valencia">Arxiu XAR</comment>
       <comment xml:lang="cs">Archiv XAR</comment>
-<<<<<<< HEAD
       <comment xml:lang="de">XAR-Archiv</comment>
       <comment xml:lang="en_GB">XAR archive</comment>
-=======
->>>>>>> 7f99ff7d
       <comment xml:lang="es">Archivo comprimido XAR</comment>
       <comment xml:lang="nl">XAR-archief</comment>
       <comment xml:lang="pl">Archiwum XAR</comment>
@@ -57,11 +51,8 @@
       <comment xml:lang="ca">Arxiu tar (comprimit amb LZ4)</comment>
       <comment xml:lang="ca@valencia">Arxiu tar (comprimit amb LZ4)</comment>
       <comment xml:lang="cs">Archiv Tar (komprimovaný LZ4)</comment>
-<<<<<<< HEAD
       <comment xml:lang="de">Tar-Archiv (LZ4-komprimiert)</comment>
       <comment xml:lang="en_GB">Tar archive (LZ4-compressed)</comment>
-=======
->>>>>>> 7f99ff7d
       <comment xml:lang="es">Archivo comprimido Tar (comprimido con LZ4)</comment>
       <comment xml:lang="nl">Tar-archief (lz4-gecomprimeerd)</comment>
       <comment xml:lang="pl">Archiwum Tar (kompresja LZ4)</comment>
