--- conflicted
+++ resolved
@@ -29,19 +29,11 @@
     Q_OBJECT
 
 public:
-<<<<<<< HEAD
-    ArchiveView(QWidget *parent = 0);
+    explicit ArchiveView(QWidget *parent = 0);
     virtual void dragEnterEvent(class QDragEnterEvent * event) Q_DECL_OVERRIDE;
     virtual void dropEvent(class QDropEvent * event) Q_DECL_OVERRIDE;
     virtual void dragMoveEvent(class QDragMoveEvent * event) Q_DECL_OVERRIDE;
     virtual void startDrag(Qt::DropActions supportedActions) Q_DECL_OVERRIDE;
-=======
-    explicit ArchiveView(QWidget *parent = 0);
-    virtual void dragEnterEvent(class QDragEnterEvent * event);
-    virtual void dropEvent(class QDropEvent * event);
-    virtual void dragMoveEvent(class QDragMoveEvent * event);
-    virtual void startDrag(Qt::DropActions supportedActions);
->>>>>>> c88a61bf
 
     void setModel(QAbstractItemModel *model) Q_DECL_OVERRIDE;
 };
